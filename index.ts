--- conflicted
+++ resolved
@@ -69,11 +69,5 @@
         repos: repoFilter({ required: false }),
     },
 
-<<<<<<< HEAD
-    subscriptions: [
-        "file://graphql/subscription/*.graphql"
-    ], 
-=======
     subscriptions: ["file://graphql/subscription/*.graphql"],
->>>>>>> 033b0519
 });